--- conflicted
+++ resolved
@@ -10,7 +10,6 @@
 
 
 class MinimumClassConfusionLoss(nn.Module):
-<<<<<<< HEAD
     r"""The `Minimum Class Confusion Loss <https://arxiv.org/abs/1912.03699>`_
 
     Minimum Class Confusion loss minimizes the class confusion in the target predictions.
@@ -71,33 +70,7 @@
         >>> total_loss = cdan_loss(g_s, f_s, g_t, f_t) + mcc_loss(g_t)
     """
 
-    def __init__(self, temperature):
-=======
-    r"""The `Minimum Class Confusion Loss Loss <https://arxiv.org/abs/1912.03699>`_
-
-        Minimum Class Confusion is a non-adversarial DA method without explicitly deploying domain alignment.
-        It can handle four existing scenarios: Closed-Set, Partial-Set, Multi-Source, and Multi-Target DA by minimizing
-        class confusion on the target domain. Also, it can be used as a general regularizer that is orthogonal and complementary
-        to a variety of existing DA methods.
-
-        Parameters:
-            - **temperature** (float): the temperature scaling when calculating predictions.
-
-        Inputs:
-            - **logits** (tensor): unnormalized classifier predictions on target domain
-
-        Shape:
-            - logits: :math:`(minibatch, C)` where C means the number of classes.
-            - Output: scalar by default
-
-        Examples::
-            >>> loss = MinimumClassConfusionLoss(temperature=2.)
-            >>> # logits output from target domain
-            >>> logits = torch.randn(batch_size, num_classes)
-            >>> output = loss(logits)
-    """
     def __init__(self, temperature: float):
->>>>>>> 3641ec92
         super(MinimumClassConfusionLoss, self).__init__()
         self.temperature = temperature
 
@@ -113,7 +86,6 @@
         return mcc_loss
 
 
-<<<<<<< HEAD
 def entropy(predictions: torch.Tensor) -> torch.Tensor:
     r"""Entropy of N predictions :math:`(p_1, p_2, ..., p_N)`.
     The definition is:
@@ -130,9 +102,6 @@
     H = -predictions * torch.log(predictions + epsilon)
     return H.sum(dim=1)
 
-
-=======
->>>>>>> 3641ec92
 class ImageClassifier(ClassifierBase):
     def __init__(self, backbone: nn.Module, num_classes: int, bottleneck_dim: Optional[int] = 256, **kwargs):
         bottleneck = nn.Sequential(
