from typing import Optional, List, Dict
import torch
import torch.nn as nn
import math

from common.modules.classifier import Classifier as ClassfierBase


class AdaptiveFeatureNorm(nn.Module):
    r"""
<<<<<<< HEAD
    The `Stepwise Adaptive Feature Norm loss <https://arxiv.org/pdf/1811.07456v2.pdf>`_

    Instead of using restrictive scalar R to match the corresponding feature norm, Stepwise Adaptive Feature Norm
    is used in order to learn task-specific features with large norms in a progressive manner.
    Given feature representations :math:`f` on source or target domain, the definition of Stepwise Adaptive Feature Norm loss is

    .. math::
        norm\_loss = \mathbb{E}_{i}(\Vert f_i \Vert_2.detach() + delta - \Vert f_i \Vert_2)^2\\

    Args:
        delta (float): positive residual scalar to control the feature norm enlargement.

    Inputs:
        - f (tensor): feature representations on source or target domain.

    Shape:
        - f: :math:`(N, F)` where F means the dimension of input features.
        - Outputs: scalar.
=======
    Stepwise feature norm loss proposed in
    `Larger Norm More Transferable: An Adaptive Feature Norm Approach for Unsupervised Domain
    Adaptation (ICCV 2019) <https://arxiv.org/abs/1811.07456>`_
>>>>>>> b83cd18e

    Examples::

        >>> adaptive_feature_norm = AdaptiveFeatureNorm(delta=1)
        >>> f_s = torch.randn(32, 1000)
        >>> f_t = torch.randn(32, 1000)
        >>> norm_loss = adaptive_feature_norm(f_s) + adaptive_feature_norm(f_t)
    """

    def __init__(self, delta):
        super(AdaptiveFeatureNorm, self).__init__()
        self.delta = delta

    def forward(self, f: torch.Tensor) -> torch.Tensor:
        radius = f.norm(p=2, dim=1).detach()
        assert radius.requires_grad == False
        radius = radius + self.delta
        loss = ((f.norm(p=2, dim=1) - radius) ** 2).mean()
        return loss


class Block(nn.Module):
    r"""
    Basic building block for Image Classifier with structure: FC-BN-ReLU-Dropout.
    We use :math:`L_2` preserved dropout layers.
    Given mask probability :math:`p`, input :math:`x_k`, generated mask :math:`a_k`,
    vanilla dropout layers calculate

    .. math::
        \hat{x}_k = a_k\frac{1}{1-p}x_k\\

    While in :math:`L_2` preserved dropout layers

    .. math::
        \hat{x}_k = a_k\frac{1}{\sqrt{1-p}}x_k\\

    Args:
        in_features (int): Dimension of input features
        bottleneck_dim (int, optional): Feature dimension of the bottleneck layer. Default: 1000
        dropout_p (float, optional): dropout probability. Default: 0.5
    """

    def __init__(self, in_features: int, bottleneck_dim: Optional[int] = 1000, dropout_p: Optional[float] = 0.5):
        super(Block, self).__init__()
        self.fc = nn.Linear(in_features, bottleneck_dim)
        self.bn = nn.BatchNorm1d(bottleneck_dim, affine=True)
        self.relu = nn.ReLU(inplace=True)
        self.dropout = nn.Dropout(dropout_p)
        self.dropout_p = dropout_p

    def forward(self, x: torch.Tensor) -> torch.Tensor:
        f = self.fc(x)
        f = self.bn(f)
        f = self.relu(f)
        f = self.dropout(f)
        if self.training:
            f.mul_(math.sqrt(1 - self.dropout_p))
        return f


class ImageClassifier(ClassfierBase):
    r"""
    ImageClassifier for AFN.

    Args:
        backbone (torch.nn.Module): Any backbone to extract 2-d features from data
        num_classes (int): Number of classes
        num_blocks (int, optional): Number of basic blocks. Default: 1
        bottleneck_dim (int, optional): Feature dimension of the bottleneck layer. Default: 1000
        dropout_p (float, optional): dropout probability. Default: 0.5
    """

    def __init__(self, backbone: nn.Module, num_classes: int, num_blocks: Optional[int] = 1,
                 bottleneck_dim: Optional[int] = 1000, dropout_p: Optional[float] = 0.5, **kwargs):
        assert num_blocks >= 1
        layers = [nn.Sequential(
            nn.AdaptiveAvgPool2d(output_size=(1, 1)),
            nn.Flatten(),
            Block(backbone.out_features, bottleneck_dim, dropout_p)
        )]
        for _ in range(num_blocks - 1):
            layers.append(Block(bottleneck_dim, bottleneck_dim, dropout_p))
        bottleneck = nn.Sequential(*layers)
        super(ImageClassifier, self).__init__(backbone, num_classes, bottleneck, bottleneck_dim, **kwargs)
        # init parameters for bottleneck and head
        for m in self.bottleneck.modules():
            if isinstance(m, nn.BatchNorm1d):
                m.weight.data.normal_(1.0, 0.01)
                m.bias.data.fill_(0)
            if isinstance(m, nn.Linear):
                m.weight.data.normal_(0.0, 0.01)
                m.bias.data.normal_(0.0, 0.01)
        for m in self.head.modules():
            if isinstance(m, nn.Linear):
                m.weight.data.normal_(0.0, 0.01)
                m.bias.data.normal_(0.0, 0.01)

    def get_parameters(self, base_lr=1.0) -> List[Dict]:
        params = [
            {"params": self.backbone.parameters()},
            {"params": self.bottleneck.parameters(), "momentum": 0.9},
            {"params": self.head.parameters(), "momentum": 0.9},
        ]
        return params<|MERGE_RESOLUTION|>--- conflicted
+++ resolved
@@ -8,8 +8,7 @@
 
 class AdaptiveFeatureNorm(nn.Module):
     r"""
-<<<<<<< HEAD
-    The `Stepwise Adaptive Feature Norm loss <https://arxiv.org/pdf/1811.07456v2.pdf>`_
+    The `Stepwise Adaptive Feature Norm loss (ICCV 2019) <https://arxiv.org/pdf/1811.07456v2.pdf>`_
 
     Instead of using restrictive scalar R to match the corresponding feature norm, Stepwise Adaptive Feature Norm
     is used in order to learn task-specific features with large norms in a progressive manner.
@@ -27,11 +26,6 @@
     Shape:
         - f: :math:`(N, F)` where F means the dimension of input features.
         - Outputs: scalar.
-=======
-    Stepwise feature norm loss proposed in
-    `Larger Norm More Transferable: An Adaptive Feature Norm Approach for Unsupervised Domain
-    Adaptation (ICCV 2019) <https://arxiv.org/abs/1811.07456>`_
->>>>>>> b83cd18e
 
     Examples::
 
