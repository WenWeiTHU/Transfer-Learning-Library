"""
@author: Yong Liu
@contact: liuyong1095556447@163.com
"""
import os
import torch
import numpy as np
from numba import njit
import torch.nn as nn
from typing import List, Dict

<<<<<<< HEAD
__all__ = ['log_maximum_evidence', 'PosteriorPredictiveAlignment', 'FeatureAlignment']


class FeatureAlignment(nn.Module):
    """
        f_t: teachers features
        f_s: student features
    """
    def __init__(self, student: nn.Module, teachers: List[nn.Module]):
        super(FeatureAlignment, self).__init__()
        self.criterion = nn.MSELoss()
        self.transforms = nn.ModuleList(
            [nn.Linear(student.features_dim, teacher.features_dim) for teacher in teachers]
        )

    def forward(self, f_t, f_s):
        alignment_loss = 0.0
        for i, f in enumerate(f_t):
            f_e = self.transforms[i](f_s)
            alignment_loss += self.criterion(f, f_e)
        alignment_loss /= len(self.transforms)

        return alignment_loss

    def get_parameters(self, base_lr=1.0) -> List[Dict]:
        """A parameter list which decides optimization hyper-parameters,
            such as the relative learning rate of each layer
        """
        print(self.transforms)
        print(base_lr)
        print(self.transforms.parameters())
        params = [
            {"params": self.transforms.parameters(), "lr": 1.0 * base_lr},
        ]

        return params


class PosteriorPredictiveAlignment(nn.Module):
    """
    Log Maximum Evidence in `LogME: Practical Assessment of Pre-trained Models
    for Transfer Learning (ICML 2021) <https://arxiv.org/pdf/2102.11005.pdf>`
    
    Args:
        f_t: teachers features
        f_s: student features
    """
    def __init__(self, path: str, student: str, teachers: List[str], temperature: float, device):
        super(PosteriorPredictiveAlignment, self).__init__()
        self.criterion = nn.MSELoss()
        self.student_dist = torch.from_numpy(
                np.load(os.path.join(path, f'{student}/distribution.npz'))['distribution']
            ).float().to(device)
            
        self.teachers_dists = []
        teachers_logmes = []
        for teacher in teachers:
            npz_file = np.load(os.path.join(path, f'{teacher}/distribution.npz'))
            teacher_dist = torch.from_numpy(npz_file['distribution']).float().to(device)
            self.teachers_dists.append(teacher_dist)
            teachers_logmes.append(npz_file['logme'].item())
        self.weights = torch.softmax(torch.tensor(teachers_logmes) / temperature, dim=0)
    

    def forward(self, f_t, f_s):
        f_s = torch.matmul(f_s, self.student_dist.t())
        f_e = torch.zeros_like(f_s)

        for i, f in enumerate(f_t):
            f_e += self.weights[i] * torch.matmul(f, self.teachers_dists[i].t()) # B x C
        alignment_loss = self.criterion(f_s, f_e)

        return alignment_loss


def log_maximum_evidence(features: np.ndarray, targets: np.ndarray, regression=False, return_distribution=False):
    """
=======
__all__ = ['log_maximum_evidence']


def log_maximum_evidence(features: np.ndarray, targets: np.ndarray, regression=False, return_weights=False):
    r"""
>>>>>>> 5db7de3b
    Log Maximum Evidence in `LogME: Practical Assessment of Pre-trained Models
    for Transfer Learning (ICML 2021) <https://arxiv.org/pdf/2102.11005.pdf>`_.
    
    Args:
        features (np.ndarray): feature matrix from pre-trained model.
        targets (np.ndarray): targets labels/values.
        regression (bool, optional): whether to apply in regression setting. (Default: False)
        return_weights (bool, optional): whether to return bayesian weight. (Default: False)

    Shape:
        - features: (N, F) with element in [0, :math:`C_t`) and feature dimension F, where :math:`C_t` denotes the number of target class
        - targets: (N, ) or (N, C), with C regression-labels.
        - weights: (F, :math:`C_t`).
        - score: scalar.
    """
    f = features.astype(np.float64)
    y = targets
    if regression:
        y = targets.astype(np.float64)

    fh = f
    f = f.transpose()
    D, N = f.shape
    v, s, vh = np.linalg.svd(f @ fh, full_matrices=True)

    evidences = []
    distribution = []
    if regression:
        C = y.shape[1]
        for i in range(C):
            y_ = y[:, i]
            evidence, m = each_evidence(y_, f, fh, v, s, vh, N, D)
            evidences.append(evidence)
            distribution.append(m)
    else:
        C = int(y.max() + 1)
        for i in range(C):
            y_ = (y == i).astype(np.float64)
            evidence, m = each_evidence(y_, f, fh, v, s, vh, N, D)
            evidences.append(evidence)
<<<<<<< HEAD
            distribution.append(m)
            
=======
            weights.append(weight)

>>>>>>> 5db7de3b
    score = np.mean(evidences)
    distribution = np.vstack(distribution)

    if return_distribution:
        return score, distribution
    else:
        return score


@njit
def each_evidence(y_, f, fh, v, s, vh, N, D):
    """
    compute the maximum evidence for each class
    """
    alpha = 1.0
    beta = 1.0
    lam = alpha / beta
    tmp = (vh @ (f @ y_))

    for _ in range(11):
        # should converge after at most 10 steps
        # typically converge after two or three steps
        gamma = (s / (s + lam)).sum()
        m = v @ (tmp * beta / (alpha + beta * s))
        alpha_de = (m * m).sum()
        alpha = gamma / alpha_de
        beta_de = ((y_ - fh @ m) ** 2).sum()
        beta = (N - gamma) / beta_de
        new_lam = alpha / beta
        if np.abs(new_lam - lam) / lam < 0.01:
            break
        lam = new_lam

    evidence = D / 2.0 * np.log(alpha) \
               + N / 2.0 * np.log(beta) \
               - 0.5 * np.sum(np.log(alpha + beta * s)) \
               - beta / 2.0 * beta_de \
               - alpha / 2.0 * alpha_de \
               - N / 2.0 * np.log(2 * np.pi)

    return evidence / N, m<|MERGE_RESOLUTION|>--- conflicted
+++ resolved
@@ -9,7 +9,6 @@
 import torch.nn as nn
 from typing import List, Dict
 
-<<<<<<< HEAD
 __all__ = ['log_maximum_evidence', 'PosteriorPredictiveAlignment', 'FeatureAlignment']
 
 
@@ -87,13 +86,6 @@
 
 def log_maximum_evidence(features: np.ndarray, targets: np.ndarray, regression=False, return_distribution=False):
     """
-=======
-__all__ = ['log_maximum_evidence']
-
-
-def log_maximum_evidence(features: np.ndarray, targets: np.ndarray, regression=False, return_weights=False):
-    r"""
->>>>>>> 5db7de3b
     Log Maximum Evidence in `LogME: Practical Assessment of Pre-trained Models
     for Transfer Learning (ICML 2021) <https://arxiv.org/pdf/2102.11005.pdf>`_.
     
@@ -134,13 +126,8 @@
             y_ = (y == i).astype(np.float64)
             evidence, m = each_evidence(y_, f, fh, v, s, vh, N, D)
             evidences.append(evidence)
-<<<<<<< HEAD
             distribution.append(m)
             
-=======
-            weights.append(weight)
-
->>>>>>> 5db7de3b
     score = np.mean(evidences)
     distribution = np.vstack(distribution)
 
